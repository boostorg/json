[/
    Copyright (c) 2021 Dmitry Arkhipov (grisumbras@gmail.com)

    Distributed under the Boost Software License, Version 1.0. (See accompanying
    file LICENSE_1_0.txt or copy at http://www.boost.org/LICENSE_1_0.txt)

    Official repository: https://github.com/boostorg/beast
]

[section Release Notes]

[/-----------------------------------------------------------------------------]

[heading Boost 1.81.0]

[*API Changes]

* [ issue 686 ] Conversion traits were redesigned.
* [ issue 756 ] Removed `condition::assign_error`.
* [ issue 758 ] Removed `generic_category` alias.

[*New Features]

* [ issue 749 ] `object::stable_erase`.
* [ issue 778 ] Added error condition for generic library errors.
* [ issue 619 ] Added `parse` overload for `std::istream`.
* [ issue 619 ] `operator>>` for `value`.

[*Improvements]
<<<<<<< HEAD
=======

>>>>>>> 31b10c1b
* [ issue 686 ] Null-like type conversion support (including `std::nullptr_t`).
* [ issue 736 ] Non-throwing conversion from `value` to user types.
* [ issue 677 ] `value_to/from` supports `std::optional` and `std::nullopt_t`.
* [ issue 517 ] `value_to/from` supports `std::variant` and `std::monotype`.
* [ issue 626 ] `value_to/from` supports supports described classes and enums.
* [ issue 757 ] Rvalue ref-qualified accessors for `value`.

[*Fixes]

* [ issue 745 ] Support for self-swap and self-move in `string`.
* [ issue 747 ] Support for self-swap and self-move in `array`.
* [ issue 735 ] Replaced C floating point constants with C++ equivalents.
* Documentation improvements.

[heading Boost 1.80.0]

[*API Changes]

* [issue 703] Add non-const `value::at` overloads.
* [issue 717] Add the ability to manually choose endianness of the platform.
* Add `string::subview()` overload.

[*Fixes]

* [issue 692] Fix segfault in `array::erase(it)`.
* [issue 697] Fix low performance of `serialize` on libc++.
* [issue 708] Fix ambiguous conversion to `std::string_view` on GCC 8.
* [issue 717] Fix parsing on big-endian platforms.
* [issue 726] Fix handling of comment after trailing comma.
* Minor documentation fixes.

[heading Boost 1.79.0]

[*API Changes]

* [issue 650] Standalone mode of the library is removed. Users who wish to
  continue using standalone JSON can switch to
  [@https://github.com/CPPAlliance/standalone-json.git the C++ Alliance fork].

[*New Features]

* [issue 480] Add support for JSON Pointer.

[*Improvements]

* Add `std::error_code` overloads.
* [issue 680] Add `boost::source_location` to `error_codes`.

[*Fixes]

* [issue 668] Naturally grow string during serialization.

[heading Boost 1.78.0]

[*API Changes]

* [issue 628] Standalone mode of the library is removed.

[heading Boost 1.78.0]

[*API Changes]

* [issue 628] Standalone mode of the library is deprecated.

[*New Features]

* [issue 549] [issue 550] Allow external libraries to forward declare
  __value_to__ and __value_from__.

[*Fixes]

* [issue 608] [issue 612] Fixed signed integer overflow in number parsing.
* [issue 620] Documentation fixes.

[*Improvements]

* [issue 557] Add support for `/Zc:implicitNoexcept-` on MSVC.

[heading Boost 1.77.0]

[*New Features]

* [issue 538] [link json.ref.boost__json__string.operator_std__string_view
  Implicit conversion operator from `string` to `std::string_view`].
* [issue 521] __std_hash__ specializations for json types.

[*Fixes]

* __object__ deallocates the correct size.
* Fixed crash when constructing __array__ from a pair of iterators that form an
  empty range.
* __key_value_pair__ allocates with the correct alignment.

[*Improvements]

* __value_to__ supports `TupleLike` types.
* __value_to__ and __value_from__ support __std_array__ and similar types.

[heading Boost 1.76.0]

[*Fixes]

* [issue 481] Refactored __value_from__ implementation; user customizations are
  now always preferred over library-provided overloads.
* [issue 484] Fixed imprecise parsing for some floating point numbers.
* [issue 485] Fixed link errors in standalone mode, when used alongside Boost.
* [issue 497] Fix Boost.Build builds on GCC 4.8.

[heading Boost 1.75.0]

* Initial release.

[endsect]<|MERGE_RESOLUTION|>--- conflicted
+++ resolved
@@ -27,10 +27,7 @@
 * [ issue 619 ] `operator>>` for `value`.
 
 [*Improvements]
-<<<<<<< HEAD
-=======
 
->>>>>>> 31b10c1b
 * [ issue 686 ] Null-like type conversion support (including `std::nullptr_t`).
 * [ issue 736 ] Non-throwing conversion from `value` to user types.
 * [ issue 677 ] `value_to/from` supports `std::optional` and `std::nullopt_t`.
